import mock
import nose
from restea.fields import (
    Field,
    FieldSet,
    Integer,
    String,
    Regex,
)


def create_field_set_helper(no_fields=False):
    if no_fields:
        return FieldSet(), None, None

    f1 = mock.Mock(spec=Field())
    f2 = mock.Mock(spec=Field())
    return FieldSet(field1=f1, field2=f2), f1, f2


def test_field_set_init():
    fs, f1, f2 = create_field_set_helper()
    assert fs.fields == {'field1': f1, 'field2': f2}
    f1.set_name.assert_called_with('field1')
    f2.set_name.assert_called_with('field2')


def test_feild_set_field_names():
    fs, _, _ = create_field_set_helper()
    assert fs.field_names == set(['field1', 'field2'])


def test_feild_set_field_names_empty():
    fs, _, _ = create_field_set_helper(no_fields=True)
    assert fs.field_names == set()


def test_field_set_required_fields():
    fs, f1, f2 = create_field_set_helper()
    f1.required = True
    f2.required = False
    assert fs.required_field_names == set(['field1'])


def test_field_set_validate():
    fs, f1, f2 = create_field_set_helper()
    f1.validate.return_value = 1
    f2.validate.return_value = 2
    res = fs.validate({'field1': '1', 'field2': '2', 'field3': 'wrong!'})

    assert res == {'field1': 1, 'field2': 2}
    f1.validate.assert_called_with('1')
    f2.validate.assert_called_with('2')


def test_feild_set_validate_requred_fields_missing():
    fs, f1, _ = create_field_set_helper()
    f1.requred = True

    nose.tools.assert_raises_regexp(
        FieldSet.Error,
        'Field "field1" is missing',
        fs.validate,
        {'field2': '2'}
    )


def test_field_init():
    f = Field(setting1=1, setting2=2, required=True)
    assert f._name is None
    assert f._settings == {'setting1': 1, 'setting2': 2}
    assert f.required


def test_feld_init_not_required():
    f = Field(setting1=1)
    assert not f.required


def test_field_set_name():
    f = Field()
    f.set_name('test')
    assert f._name == 'test'


def test_field_validate_field_base_should_be_abstract():
    f = Field()
    nose.tools.assert_raises(
        NotImplementedError,
        f._validate_field,
        'test'
    )


def test_field_get_settings_validator():
    f = Field()
    f._validate_my_setting = mock.Mock()
    assert f._get_setting_validator('my_setting') == f._validate_my_setting


def test_field_get_settings_validator_raise_configration_error():
    f = Field()
    f.set_name('test')
    nose.tools.assert_raises_regexp(
        FieldSet.ConfigurationError,
        'Setting "my_setting" is not supported for field "test"',
        f._get_setting_validator,
        'my_setting'
    )


def test_field_validate():
    f = Field(my_setting=1)
    f.set_name('test')

    f._validate_field = mock.Mock(return_value='value')
    f._validate_my_setting = mock.Mock(return_value='value')

    assert f.validate('value') == 'value'

    f._validate_field.assert_called_with('value')
    f._validate_my_setting.assert_called_with(1, 'value')


def test_field_validate_raises_on_field_validation():
    f = Field(my_setting=1)
    f.set_name('test')

    field_error_message = 'Field error message'
    f._validate_field = mock.Mock(
        side_effect=FieldSet.Error(field_error_message)
    )
    f._validate_my_setting = mock.Mock()

    nose.tools.assert_raises_regexp(
        FieldSet.Error,
        field_error_message,
        f.validate,
        'value'
    )
    assert not f._validate_my_setting.called


def test_field_validate_raises_on_setting_validation():
    f = Field(my_setting=1)
    f.set_name('test')

    f._validate_field = mock.Mock()
    my_setting_error_message = 'my setting error message'
    f._validate_my_setting = mock.Mock(
        side_effect=FieldSet.Error(my_setting_error_message)
    )

    nose.tools.assert_raises_regexp(
        FieldSet.Error,
        my_setting_error_message,
        f.validate,
        'value'
    )
    f._validate_field.assert_called_with('value')


def test_integer_field_validate():
    f = Integer()
    assert f._validate_field(1000) == 1000


def test_integer_field_validate_decimal():
    f = Integer()
    assert f._validate_field(10.10) == 10


def test_integer_field_validate_numberic_str():
    f = Integer()
    assert f._validate_field('10') == 10


def test_integer_field_validate_non_acceptable_value():
    f = Integer()
    for fail_val in ('should not work', None, '10.10'):
        nose.tools.assert_raises_regexp(
            FieldSet.Error,
            'Field "{}" is not a number'.format(f._name),
            f._validate_field,
            fail_val
        )


def test_integer_field_range_success():
    f = Integer()
    assert f._validate_range(1, (1, 10)) == 1
    assert f._validate_range(5, (1, 10)) == 5
    assert f._validate_range(10, (1, 10)) == 10


def test_integer_field_range_fail():
    f = Integer()
    for fail_val in (100, 0, -5):
        nose.tools.assert_raises(
            FieldSet.Error,
            f._validate_range,
            fail_val,
            (1, 10)
        )


def test_string_validate_max_length():
    f = String()
    f._validate_max_length('text', 4)


def test_string_validate_max_length_fail():
    f = String()
    nose.tools.assert_raises_regexp(
        FieldSet.Error,
        'Field "{}" is longer than expected'.format(f._name),
        f._validate_max_length,
        'text1', 4
    )


def test_string_validate():
    f = String()
    assert f._validate_field('test') == 'test'


def test_string_validate_not_acceptable_value():
    f = String()
    for fail_val in (10, None, list):
        nose.tools.assert_raises_regexp(
            FieldSet.Error,
            'Field "{}" is not a string'.format(f._name),
            f._validate_field,
<<<<<<< HEAD
            None
        )


def test_regex_validate_pattern():
    p = r'\d{1,3}'
    f = Regex(patten=p)
    for value in ('123', '0', '10'):
        assert f._validate_pattern(value, p)[0] == value


def test_regex_validate_pattern_list_pattrens():
    p = [r'\d{1,3}', r'[a-z]{2,3}']
    f = Regex(patten=p)
    for value in ('100', '0', 'te', 'tes'):
        assert f._validate_pattern(value, p)[0] == value


def test_regex_validate_pattern_fail():
    p = r'\d{3}'
    f = Regex(patten=p)
    for value in ('not_a_number', 'other12thing'):
        nose.tools.assert_raises(
            FieldSet.Error,
            f._validate_pattern,
            value, p
        )


def test_regex_validate_pattern_list_pattrens_fails():
    p = [r'\d{3}', r'[a-z]{100}']
    f = Regex(patten=p)
    for value in ('not_a_number', 'other12thing'):
        nose.tools.assert_raises(
            FieldSet.Error,
            f._validate_pattern,
            value, p
=======
            fail_val
>>>>>>> 68e34343
        )<|MERGE_RESOLUTION|>--- conflicted
+++ resolved
@@ -231,8 +231,7 @@
             FieldSet.Error,
             'Field "{}" is not a string'.format(f._name),
             f._validate_field,
-<<<<<<< HEAD
-            None
+            fail_val
         )
 
 
@@ -269,7 +268,4 @@
             FieldSet.Error,
             f._validate_pattern,
             value, p
-=======
-            fail_val
->>>>>>> 68e34343
         )